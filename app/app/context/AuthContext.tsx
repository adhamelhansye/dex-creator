--- conflicted
+++ resolved
@@ -9,15 +9,7 @@
 import { API_BASE_URL } from "../utils/wagmiConfig";
 import { toast } from "react-toastify";
 import { setGlobalDisconnect } from "../utils/globalDisconnect";
-<<<<<<< HEAD
-import { useTrack } from "../hooks/useTrack";
-import {
-  DistributorInfo,
-  useDistributorInfoByAddress,
-} from "../hooks/useDistrubutorInfo";
-=======
 import { useGoogleUserId } from "../hooks/useGoogleAnalysis";
->>>>>>> fa83a5e6
 
 interface User {
   id: string;
