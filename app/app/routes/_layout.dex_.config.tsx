--- conflicted
+++ resolved
@@ -14,15 +14,11 @@
   DEX_SECTIONS,
 } from "../components/DexSectionRenderer";
 import { useDexForm } from "../hooks/useDexForm";
-<<<<<<< HEAD
 import { DexData, defaultTheme } from "../types/dex";
-=======
-import { DexData, ThemeTabType, defaultTheme } from "../types/dex";
 import { useBindDistrubutorCode } from "../hooks/useBindDistrubutorCode";
 import { verifyDistributorCodeMessage } from "../service/distrubutorCode";
 import { useDistributor } from "../context/DistributorContext";
 import { useDex } from "../context/DexContext";
->>>>>>> 85807e77
 
 export const meta: MetaFunction = () => [
   { title: "Configure Your DEX - Orderly One" },
